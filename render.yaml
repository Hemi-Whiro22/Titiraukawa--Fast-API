--- conflicted
+++ resolved
@@ -2,31 +2,5 @@
   - type: web
     name: titiraukawa
     env: python
-<<<<<<< HEAD
-    buildCommand: pip install -r requirements.txt
-    startCommand: uvicorn main:app --host 0.0.0.0 --port 10000
-=======
-    region: oregon  # or set closer to NZ: singapore
     buildCommand: pip install -r backend/requirements.txt
-    startCommand: python -m uvicorn backend.main:app --host 0.0.0.0 --port 8080
-    autoDeploy: true
-    envVars:
-      - key: OPENAI_API_KEY
-        sync: false
-      - key: SUPABASE_URL
-        sync: false
-      - key: SUPABASE_SERVICE_ROLE_KEY
-        sync: false
-      - key: SUPABASE_DB_URL
-        sync: false
-      - key: ELEVENLABS_API_KEY
-        sync: false
-      - key: GOOGLE_APPLICATION_CREDENTIALS
-        sync: false
-      - key: ALLOWED_ORIGINS
-        value: "*"
-      - key: TRUSTED_HOSTS
-        value: "*"
-      - key: ENVIRONMENT
-        value: "production"
->>>>>>> f73f0eb0
+    startCommand: uvicorn backend.main:app --host 0.0.0.0 --port 8080